import WebSocket from 'ws';
import { v4 as uuidv4 } from 'uuid';
import { EventEmitter } from 'events';
import { AgentRegistry } from '../registry/agent-registry';
import { AgentTaskRegistry } from './utils/tasks/agent-task-registry';
import { ServiceRegistry } from '../registry/service-registry';
import { ClientRegistry } from '../registry/client-registry';
import { ServiceTaskRegistry } from './utils/tasks/service-task-registry';
import AgentServer from '../agent/agent-server';
import ClientServer from '../client/client-server';
import ServiceServer from '../service/service-server';
import MessageHandler from './message-handler';
import * as mcp from './utils/mcp';
import { MCPAdapter, MCPServerConfig, MCPExecuteToolMessage, MCPAgentRequest, MCPServerFilters } from './utils/mcp/mcp-adapter';
import ConfigLoader from './utils/config-loader';
import dotenv from 'dotenv';
import {
  OrchestratorConfig,
  PendingResponse,
  WebSocketWithId,
  SendOptions,
  TaskStatus,
  ServiceStatus
} from '@agentswarmprotocol/types/dist/common';

// Load environment variables
dotenv.config({ path: '../.env' });

/**
 * Orchestrator - Main coordinator for the Agent Swarm Protocol
 * Manages communication between agents and clients through dedicated servers
 */
class Orchestrator {
  private port: number;
  private clientPort: number;
  private servicePort: number;
  private logLevel: string;
  private agents: AgentRegistry;
  private tasks: AgentTaskRegistry;
  private services: ServiceRegistry;
  private clients: ClientRegistry;
  private serviceTasks: ServiceTaskRegistry;
  private pendingResponses: Record<string, PendingResponse>;
  private eventBus: EventEmitter;
  private mcpAdapter: MCPAdapter;
  private configLoader: ConfigLoader;
  private agentServer: AgentServer;
  private clientServer: ClientServer;
  private serviceServer: ServiceServer;
  private messageHandler: MessageHandler;

  constructor(config: OrchestratorConfig = {}) {
    // Create config loader and get resolved config
    this.configLoader = new ConfigLoader({
      configPath: config.configPath
    });
    
    // Get the fully resolved configuration
    const resolvedConfig = this.configLoader.getResolvedConfig(config);
    
    // Set instance properties from resolved config
    this.port = resolvedConfig.port;
    this.clientPort = resolvedConfig.clientPort;
    this.servicePort = resolvedConfig.servicePort;
    this.logLevel = resolvedConfig.logLevel;
    
    this.agents = new AgentRegistry();
    this.tasks = new AgentTaskRegistry();
    this.services = new ServiceRegistry();
    this.clients = new ClientRegistry();
    this.serviceTasks = new ServiceTaskRegistry();
    this.pendingResponses = {}; // Track pending responses
    
    // Create event bus for communication between components
    this.eventBus = new EventEmitter();
    
    // Set up MCP support
    this.mcpAdapter = mcp.setup(this.eventBus);
    
    // Create message handler to centralize business logic
    this.messageHandler = new MessageHandler({
      agents: this.agents,
      tasks: this.tasks,
      services: this.services,
      serviceTasks: this.serviceTasks,
      clients: this.clients,
      eventBus: this.eventBus,
      mcp: this.mcpAdapter
    });
    
    // Create servers with specific dependencies rather than passing the entire orchestrator
    this.agentServer = new AgentServer(
      { agents: this.agents }, 
      this.eventBus, 
      { port: this.port },
      this.messageHandler
    );
    
    this.clientServer = new ClientServer(
      this.eventBus, 
      { 
        clientPort: this.clientPort,
        clientRegistry: this.clients
      }
    );
    
    this.serviceServer = new ServiceServer(
      { services: this.services },
      this.eventBus,
      { port: this.servicePort }
    );
    
    // Set up event listeners
    this.setupEventListeners();
  }

  //OK
  private setupEventListeners(): void {
    // IMPORTANT NOTE: When adding or modifying event handlers, ensure:
    // 1. Event names are unique and specific
    // 2. Parameter counts match between emitter and listener
    // 3. All emitters include proper error handling
    
    // Message Handler event listeners - moved from message-handler.ts
    // Listen for agent registration events
    this.eventBus.on('agent.registered', (agentId: string, connectionId: string) => {
      this.messageHandler.handleAgentRegistered(agentId, connectionId);
    });
    
    // Listen for client registration events
    this.eventBus.on('client.registered', (client: any) => {
      this.messageHandler.handleClientRegistered(client);
    });
    
    // Listen for client list requests
    this.eventBus.on('client.list.request', (filters: any, requestId?: string) => {
      this.messageHandler.handleClientListRequest(filters, requestId);
    });
    
    // Listen for agent list requests
    this.eventBus.on('agent.list.request', (filters: any, requestId?: string) => {
      this.messageHandler.handleAgentListRequest(filters, requestId);
    });
    
    // Listen for service list requests
    this.eventBus.on('client.service.list', (filters: any, requestId?: string) => {
      this.messageHandler.handleServiceListRequest(filters, requestId);
    });
    
    // Listen for service task execution requests
    this.eventBus.on('service.task.execute', (message: any, connectionId: string, requestId?: string) => {
      this.messageHandler.handleServiceTaskExecuteEvent(message, connectionId, requestId);
    });
    
    // Listen for client agent list requests
    this.eventBus.on('client.agent.list', (message: any, clientId: string, clientServer: any) => {
      const filters = message?.content?.filters || {};
      this.messageHandler.handleClientAgentListRequest(filters, message?.id);
    });
    
    // Listen for client task creation requests
    this.eventBus.on('client.task.create', (message: any, clientId: string, requestId?: string) => {
      this.messageHandler.handleClientTaskCreateRequest(message, clientId, requestId);
    });
    
    // Listen for client task status requests
    this.eventBus.on('client.task.status', (message: any, clientId: string, clientServer: any) => {
      const taskId = message?.content?.taskId;
      if (taskId) {
        this.messageHandler.handleClientTaskStatusRequest(taskId, message?.id);
      }
    });
    
    // Listen for client MCP server list requests
    this.eventBus.on('client.mcp.server.list', (filters: any, requestId?: string) => {
      this.messageHandler.handleClientMCPServerListRequest(filters, requestId);
    });
    
    // Listen for client MCP server tools requests
    this.eventBus.on('client.mcp.server.tools', (serverId: string, requestId?: string) => {
      this.messageHandler.handleClientMCPServerToolsRequest(serverId, requestId);
    });
    
    // Listen for client MCP tool execution requests
    this.eventBus.on('client.mcp.tool.execute', (params: any, requestId?: string) => {
      this.messageHandler.handleClientMCPToolExecuteRequest(params, requestId);
    });
    
    // Listen for service registration events
    this.eventBus.on('service.register', (message: any, connectionId: string, requestId?: string) => {
      this.messageHandler.handleServiceRegisterEvent(message, connectionId, requestId);
    });
    
    // Listen for service status update events
    this.eventBus.on('service.status.update', (message: any, connectionId: string, requestId?: string) => {
      this.messageHandler.handleServiceStatusUpdateEvent(message, connectionId, requestId);
    });
    
    // Listen for client disconnection events
    this.eventBus.on('client.disconnected', (connectionId: string) => {
      this.messageHandler.handleClientDisconnected(connectionId);
    });
    
    // MCP-related event listeners
    // Listen for MCP server registration
    this.eventBus.on('mcp.server.register', async (message: MCPServerConfig, requestId?: string) => {
      try {
        const result = await this.mcpAdapter.registerMCPServer(message);
        this.eventBus.emit('mcp.server.register.result', result, requestId);
      } catch (error) {
        this.eventBus.emit('mcp.server.register.error', { error: (error as Error).message }, requestId);
      }
    });

    // Listen for MCP server connection
    this.eventBus.on('mcp.server.connect', async (message: { serverId: string }, requestId?: string) => {
      try {
        const result = await this.mcpAdapter.connectToMCPServer(message.serverId);
        this.eventBus.emit('mcp.server.connect.result', result, requestId);
      } catch (error) {
        this.eventBus.emit('mcp.server.connect.error', { error: (error as Error).message }, requestId);
      }
    });

    // Listen for MCP server disconnection
    this.eventBus.on('mcp.server.disconnect', async (message: { serverId: string }, requestId?: string) => {
      try {
        const result = await this.mcpAdapter.disconnectMCPServer(message.serverId);
        this.eventBus.emit('mcp.server.disconnect.result', result, requestId);
      } catch (error) {
        this.eventBus.emit('mcp.server.disconnect.error', { error: (error as Error).message }, requestId);
      }
    });

    // Listen for MCP tool execution requests
    this.eventBus.on('mcp.tool.execute', async (message: MCPExecuteToolMessage, requestId?: string) => {
      try {
        const result = await this.mcpAdapter.executeMCPTool(
          message.serverId,
          message.toolName,
          message.toolArgs || message.parameters || {}
        );
        this.eventBus.emit('mcp.tool.execute.result', {
          serverId: message.serverId,
          toolName: message.toolName,
          result,
          status: 'success'
        }, requestId);
      } catch (error) {
        this.eventBus.emit('mcp.tool.execute.error', {
          serverId: message.serverId,
          toolName: message.toolName,
          status: 'error',
          error: (error as Error).message
        }, requestId);
      }
    });

    // Listen for MCP server list requests
    this.eventBus.on('mcp.server.list', (message: { filters?: MCPServerFilters }, requestId?: string) => {
      try {
        const result = this.mcpAdapter.listMCPServers(message.filters);
        this.eventBus.emit('mcp.server.list.result', { servers: result }, requestId);
      } catch (error) {
        this.eventBus.emit('mcp.server.list.error', { error: (error as Error).message }, requestId);
      }
    });

    // Also listen for SDK-style 'mcp.servers.list' for compatibility
    this.eventBus.on('mcp.servers.list', (message: { filters?: MCPServerFilters }, requestId?: string) => {
      try {
        const result = this.mcpAdapter.listMCPServers(message.filters);
        this.eventBus.emit('mcp.server.list.result', { servers: result }, requestId);
      } catch (error) {
        this.eventBus.emit('mcp.server.list.error', { error: (error as Error).message }, requestId);
      }
    });

    // Listen for MCP tool list requests
    this.eventBus.on('mcp.tool.list', async (message: { serverId: string }, requestId?: string) => {
      try {
        const result = await this.mcpAdapter.listMCPTools(message.serverId);
        this.eventBus.emit('mcp.tool.list.result', {
          serverId: message.serverId,
          tools: result
        }, requestId);
      } catch (error) {
        this.eventBus.emit('mcp.tool.list.error', { error: (error as Error).message }, requestId);
      }
    });

    // Also listen for SDK-style 'mcp.tools.list' for compatibility
    this.eventBus.on('mcp.tools.list', async (message: { serverId: string }, requestId?: string) => {
      try {
        const result = await this.mcpAdapter.listMCPTools(message.serverId);
        this.eventBus.emit('mcp.tool.list.result', {
          serverId: message.serverId,
          tools: result
        }, requestId);
      } catch (error) {
        this.eventBus.emit('mcp.tool.list.error', { error: (error as Error).message }, requestId);
      }
    });

    // Listen for agent task requests that might involve MCP
    this.eventBus.on('agent.task.mcp', async (message: MCPAgentRequest, agentId: string, requestId?: string) => {
      try {
        const result = await this.mcpAdapter.handleAgentMCPRequest(message, agentId);
        this.eventBus.emit('agent.task.mcp.result', result, requestId);
      } catch (error) {
        this.eventBus.emit('agent.task.mcp.error', { error: (error as Error).message }, requestId);
      }
    });

    // Agent MCP Servers List Request
    this.eventBus.on('agent.mcp.servers.list', (message: { filters?: MCPServerFilters }, requestId?: string) => {
      try {
        const servers = this.mcpAdapter.listMCPServers(message.filters || {});
        this.eventBus.emit('agent.mcp.servers.list.result', {
          servers
        }, requestId);
      } catch (error) {
        this.eventBus.emit('agent.mcp.servers.list.error', { error: (error as Error).message }, requestId);
      }
    });

    // Agent MCP Tools List Request
    this.eventBus.on('agent.mcp.tools.list', async (message: { serverId: string }, requestId?: string) => {
      try {
        const tools = await this.mcpAdapter.listMCPTools(message.serverId);
        // We don't have direct access to the server details via getServerById from the adapter
        // Instead of accessing mcpManager directly, we just use the serverId as the name
        // This simplifies our architecture by keeping the adapter as the single access point
        this.eventBus.emit('agent.mcp.tools.list.result', {
          serverId: message.serverId,
          serverName: message.serverId, // Using serverId as fallback name
          tools
        }, requestId);
      } catch (error) {
        this.eventBus.emit('agent.mcp.tools.list.error', { error: (error as Error).message }, requestId);
      }
    });

    // Agent MCP Tool Execute Request
    this.eventBus.on('agent.mcp.tool.execute', async (message: { serverId: string, toolName: string, parameters: Record<string, any> }, requestId?: string) => {
      try {
        const result = await this.mcpAdapter.executeMCPTool(
          message.serverId,
          message.toolName,
          message.parameters
        );
        this.eventBus.emit('agent.mcp.tool.execute.result', {
          serverId: message.serverId,
          toolName: message.toolName,
          result,
          status: 'success'
        }, requestId);
      } catch (error) {
        this.eventBus.emit('agent.mcp.tool.execute.error', {
          serverId: message.serverId,
          toolName: message.toolName,
          status: 'error',
          error: (error as Error).message
        }, requestId);
      }
    });
    
    // Listen for task created events
    this.eventBus.on('task.created', (taskId: string, agentId: string, clientId: string, taskData: any) => {
      console.log(`Task ${taskId} created for agent ${agentId} by client ${clientId}`);
      
      // Get the agent connection
      const connection = this.agents.getConnectionByAgentId(agentId);
      if (!connection) {
        console.error(`Cannot send task ${taskId} to agent ${agentId}: Agent connection not found`);
        this.tasks.updateTaskStatus(taskId, 'failed', { 
          error: 'Agent connection not found',
          metadata: {
            failedAt: new Date().toISOString()
          }
        });
        
        // Notify client if one is specified
        if (clientId) {
          this.clientServer.sendMessageToClient(clientId, {
            id: uuidv4(),
            type: 'task.error',
            content: {
              taskId,
              error: 'Agent connection not found',
              message: 'Cannot deliver task to agent: not connected'
            }
          });
        }
        return;
      }

      // Create a task message to send to the agent
      const taskMessage = {
        id: taskId,
        type: 'task.execute',
        content: {
          taskId: taskId,
          type: taskData.taskType,
          data: taskData
        }
      };
      
      // Send the task to the agent
      try {
        connection.send(JSON.stringify({
          ...taskMessage,
          timestamp: Date.now().toString()
        }));
        console.log(`Task ${taskId} sent to agent ${agentId}`);
        
        // Update task status to in_progress
        this.tasks.updateTaskStatus(taskId, 'in_progress', {
          note: 'Task sent to agent',
          metadata: {
            sentAt: new Date().toISOString()
          }
        });
      } catch (error) {
        console.error(`Error sending task to agent: ${error instanceof Error ? error.message : String(error)}`);
        this.tasks.updateTaskStatus(taskId, 'failed', { 
          error: error instanceof Error ? error.message : String(error),
          metadata: {
            failedAt: new Date().toISOString()
          }
        });
        
        // Notify client
        if (clientId) {
          this.clientServer.sendMessageToClient(clientId, {
            id: uuidv4(),
            type: 'task.error',
            content: {
              taskId,
              error: 'Failed to send task to agent',
              message: error instanceof Error ? error.message : String(error)
            }
          });
        }
      }
    });
    
    // Handle agent messages (moved from agent-server.ts)
    // Register handlers for specific message types
    
    // Agent registration
    this.eventBus.on('agent.register', (message: any, connectionId: string) => {
      try {
        const registrationResult = this.agentServer.handleAgentRegistration(message, connectionId);
        if (registrationResult.error) {
          this.agentServer.sendError(connectionId, registrationResult.error, message.id);
          return;
        }
        
        this.agentServer.send(connectionId, {
          id: uuidv4(),
          type: 'agent.registered',
          content: registrationResult,
          requestId: message.id,
          timestamp: Date.now().toString()
        });
      } catch (error) {
        this.agentServer.sendError(connectionId, error instanceof Error ? error.message : String(error), message.id);
      }
    });
    
<<<<<<< HEAD
=======
    // Agent list request
    this.eventBus.on('agent.list.request', (message: any, connectionId: string) => {
      try {
        const filters = message.content?.filters || {};
        
        // Get agent list from registry
        const agents = this.messageHandler.getAgentList(filters);
        
        // Send response
        this.agentServer.send(connectionId, {
          id: uuidv4(),
          type: 'agent.list.response',
          content: {
            agents: agents
          },
          requestId: message.id,
          timestamp: Date.now().toString()
        });
      } catch (error) {
        this.agentServer.sendError(connectionId, error instanceof Error ? error.message : String(error), message.id);
      }
    });
    
>>>>>>> 9d82cb36
    // Service list request
    this.eventBus.on('service.list', (message: any, connectionId: string) => {
      try {
        const filters = message.content?.filters || {};
        
        // Get service list directly
        const services = this.services.getAllServices(filters);
        
        // Send response
        this.agentServer.send(connectionId, {
          id: uuidv4(),
          type: 'service.list.result',
          content: {
            services
          },
          requestId: message.id,
          timestamp: Date.now().toString()
        });
      } catch (error) {
        this.agentServer.sendError(connectionId, error instanceof Error ? error.message : String(error), message.id);
      }
    });
    
    // Service task execution
<<<<<<< HEAD
    this.eventBus.on('service.task.execute', (message: any, connectionId: string, serviceServer: any) => {
      this.messageHandler.handleServiceTaskExecuteEvent(message, connectionId, message?.id);
=======
    this.eventBus.on('service.task.execute', async (message: any, connectionId: string) => {
      try {
        const result = await this.messageHandler.handleServiceTaskExecuteRequest(message, connectionId);
        
        // Instead of using a callback, send response directly through the serviceServer
        this.agentServer.send(connectionId, {
          id: uuidv4(),
          type: 'service.task.result',
          content: result,
          requestId: message.id,
          timestamp: Date.now().toString()
        });
      } catch (error) {
        // Send error through serviceServer
        this.agentServer.sendError(
          connectionId,
          `Error executing service task: ${error instanceof Error ? error.message : String(error)}`,
          message.id
        );
      }
>>>>>>> 9d82cb36
    });
    
    // Task result
    this.eventBus.on('task.result', (message: any, connectionId: string) => {
      // Emit task result event
      this.eventBus.emit('task.result.received', message);
      // No response needed
    });
    
    // Task error
    this.eventBus.on('task.error', (message: any, connectionId: string) => {
      // Emit task error event
      this.eventBus.emit('task.error.received', message);
      // No response needed
    });
    
    // Task status
    this.eventBus.on('task.status', (message: any, connectionId: string) => {
      console.log(`Task status update received: ${message.content.taskId} status: ${message.content.status}`);
      this.eventBus.emit('task.status.received', message);
      // No response needed
    });
    
    // Service task result
    this.eventBus.on('service.task.result', (message: any, connectionId: string) => {
      console.log(`Service task result received: ${message.id}`);
      this.eventBus.emit('service.task.result.received', message);
      // No response needed
    });
    
    // Task notification
    this.eventBus.on('task.notification', (message: any, connectionId: string) => {
      // Get the agent information from the connection
      const agent = this.agents.getAgentByConnectionId(connectionId);
      
      if (!agent) {
        this.agentServer.sendError(connectionId, 'Agent not registered or unknown', message.id);
        return;
      }
      
      // Enhance the notification with agent information
      const enhancedNotification = {
        ...message,
        content: {
          ...message.content,
          agentId: agent.id,
          agentName: agent.name
        }
      };
      
      // Emit the notification event for the orchestrator to handle
      this.eventBus.emit('task.notification.received', enhancedNotification);
      
      // Confirm receipt
      this.agentServer.send(connectionId, {
        id: uuidv4(),
        type: 'notification.received',
        content: {
          message: 'Notification received',
          notificationId: message.id
        },
        requestId: message.id,
        timestamp: Date.now().toString()
      });
    });
    
    // Agent status
    this.eventBus.on('agent.status', (message: any, connectionId: string) => {
      // Get the agent information from the connection
      const statusAgent = this.agents.getAgentByConnectionId(connectionId);
      
      if (!statusAgent) {
        this.agentServer.sendError(connectionId, 'Agent not registered or unknown', message.id);
        return;
      }
      
      // Update agent status in the registry
      this.agents.updateAgentStatus(
        statusAgent.id, 
        message.content.status, 
        message.content
      );
      
      // Confirm receipt
      this.agentServer.send(connectionId, {
        id: uuidv4(),
        type: 'agent.status.updated',
        content: {
          message: 'Agent status updated',
          status: message.content.status
        },
        requestId: message.id,
        timestamp: Date.now().toString()
      });
    });

    ////////--------------------Check Start --------------------

    
    // MCP servers list
    this.eventBus.on('mcp.servers.list', (message: any, connectionId: string) => {
      try {
        const response = this.messageHandler.handleMessage(message, connectionId);
        
        this.agentServer.send(connectionId, {
          ...response,
          id: uuidv4(),
          requestId: message.id,
          timestamp: Date.now().toString()
        });
      } catch (error) {
        this.agentServer.sendError(connectionId, error instanceof Error ? error.message : String(error), message.id);
      }
    });
    
    // MCP tools list
    this.eventBus.on('mcp.tools.list', (message: any, connectionId: string) => {
      try {
        const response = this.messageHandler.handleMessage(message, connectionId);
        
        this.agentServer.send(connectionId, {
          ...response,
          id: uuidv4(),
          requestId: message.id,
          timestamp: Date.now().toString()
        });
      } catch (error) {
        this.agentServer.sendError(connectionId, error instanceof Error ? error.message : String(error), message.id);
      }
    });
    
    // MCP tool execute
    this.eventBus.on('mcp.tool.execute', (message: any, connectionId: string) => {
      try {
        const response = this.messageHandler.handleMessage(message, connectionId);
        
        this.agentServer.send(connectionId, {
          ...response,
          id: uuidv4(),
          requestId: message.id,
          timestamp: Date.now().toString()
        });
      } catch (error) {
        this.agentServer.sendError(connectionId, error instanceof Error ? error.message : String(error), message.id);
      }
    });
    
    // Ping
    this.eventBus.on('ping', (message: any, connectionId: string) => {
      this.agentServer.send(connectionId, {
        id: uuidv4(),
        type: 'pong',
        content: {
          timestamp: Date.now()
        },
        requestId: message.id,
        timestamp: Date.now().toString()
      });
    });
    
    // Backward compatibility: MCP servers list request (UPDATED to direct response pattern)
    this.eventBus.on('mcp.servers.list.request', (message: any, connectionId: string) => {
      try {
        const filters = message.content?.filters || {};
        
        // Get MCP server list
        const servers = this.mcpAdapter.listMCPServers(filters);
        
        // Send response through the appropriate server
        this.agentServer.send(connectionId, {
          id: uuidv4(),
          type: 'mcp.servers.list.response',
          content: {
            servers: servers
          },
          requestId: message.id,
          timestamp: Date.now().toString()
        });
      } catch (error) {
        this.agentServer.sendError(
          connectionId, 
          `Error getting MCP server list: ${error instanceof Error ? error.message : String(error)}`,
          message.id
        );
      }
    });
    
    // Backward compatibility: MCP tools list request (UPDATED to direct response pattern)
    this.eventBus.on('mcp.tools.list.request', (message: any, connectionId: string) => {
      try {
        const serverId = message.content?.serverId;
        
        if (!serverId) {
          this.agentServer.sendError(connectionId, 'Server ID is required', message.id);
          return;
        }
        
        // Get tools for the server
        const tools = this.mcpAdapter.getToolList(serverId);
        
        // Send response
        this.agentServer.send(connectionId, {
          id: uuidv4(),
          type: 'mcp.tools.list.response',
          content: {
            serverId,
            tools
          },
          requestId: message.id,
          timestamp: Date.now().toString()
        });
      } catch (error) {
        this.agentServer.sendError(
          connectionId, 
          `Error getting MCP tools list: ${error instanceof Error ? error.message : String(error)}`,
          message.id
        );
      }
    });
    
    // Backward compatibility: MCP tool execute request (UPDATED to direct response pattern)
    this.eventBus.on('mcp.tool.execute.request', async (message: any, connectionId: string) => {
      try {
        const params = message.content || {};
        const { serverId, toolName, parameters } = params;
        
        if (!serverId || !toolName) {
          this.agentServer.sendError(connectionId, 'Server ID and tool name are required', message.id);
          return;
        }
        
        try {
          // Execute the tool (using await for cleaner code)
          const result = await this.mcpAdapter.executeServerTool(serverId, toolName, parameters || {});
          
          // Send success response
          this.agentServer.send(connectionId, {
            id: uuidv4(),
            type: 'mcp.tool.execution.result',
            content: {
              serverId,
              toolName,
              status: 'success',
              result
            },
            requestId: message.id,
            timestamp: Date.now().toString()
          });
        } catch (toolError) {
          // Send tool execution error
          this.agentServer.send(connectionId, {
            id: uuidv4(),
            type: 'mcp.tool.execution.result',
            content: {
              serverId,
              toolName,
              status: 'error',
              error: toolError instanceof Error ? toolError.message : String(toolError)
            },
            requestId: message.id,
            timestamp: Date.now().toString()
          });
        }
      } catch (error) {
        // Send general error
        this.agentServer.sendError(
          connectionId, 
          `Error executing MCP tool: ${error instanceof Error ? error.message : String(error)}`,
          message.id
        );
      }
    });
    ////////--------------------Check End --------------------
    
    // Listen for task status update events
    this.eventBus.on('task.status.received', (message: any) => {
      try {
        const { taskId, status, agentId } = message.content;
        console.log(`Processing task status update: ${taskId} status: ${status}`);
        
        if (taskId && status) {
          // Update task status in the registry
          this.tasks.updateTaskStatus(taskId, status, message.content);
          
          // Get the task information
          const task = this.tasks.getTask(taskId);
          
          if (task && task.clientId && typeof task.clientId === 'string') {
            // For in_progress status, only forward the status update without marking as completed
            if (status === 'in_progress') {
              console.log(`Forwarding in-progress status update to client: ${task.clientId}`);
              
              this.clientServer.sendMessageToClient(task.clientId, {
                id: uuidv4(),
                type: 'task.status',
                content: {
                  taskId,
                  status,
                  agentId,
                  timestamp: Date.now().toString()
                }
              });
            } 
            // For completed status, verify this is a real completion (not just an in-progress update with result)
            else if (status === 'completed') {
              console.log(`Forwarding completion status update to client: ${task.clientId}`);
              
              // Check if this message contains a task.result property to verify it's the final completion
              // This helps filter out intermediate result updates that should not be treated as completion
              const hasTaskResult = message.content.result && 
                                   (typeof message.content.result === 'object' || 
                                    typeof message.content.result === 'string');
              
              // Send the status update
              this.clientServer.sendMessageToClient(task.clientId, {
                id: uuidv4(),
                type: 'task.status',
                content: {
                  taskId,
                  status,
                  agentId,
                  result: hasTaskResult ? message.content.result : null,
                  timestamp: Date.now().toString()
                }
              });
              
              // Only send task.result message if we have a result and this appears to be the final completion
              if (hasTaskResult) {
                console.log(`Sending task.result for completed task ${taskId} to client ${task.clientId}`);
                this.clientServer.sendMessageToClient(task.clientId, {
                  id: uuidv4(),
                  type: 'task.result',
                  content: {
                    taskId,
                    status: 'completed',
                    result: message.content.result,
                    completedAt: new Date().toISOString()
                  }
                });
              }
            }
            // For failed status, forward as is
            else if (status === 'failed') {
              console.log(`Forwarding failed status update to client: ${task.clientId}`);
              
              this.clientServer.sendMessageToClient(task.clientId, {
                id: uuidv4(),
                type: 'task.status',
                content: {
                  taskId,
                  status,
                  agentId,
                  error: message.content.error,
                  timestamp: Date.now().toString()
                }
              });
            }
          } else if (task && task.clientId) {
            console.warn(`Invalid client ID for task ${taskId}: ${typeof task.clientId}`);
          }
        }
      } catch (error) {
        console.error(`Error handling task status update:`, error);
      }
    });
    
    // Listen for service task created events
    this.eventBus.on('service.task.created', (taskId: string, serviceId: string, agentId: string, clientId: string, taskData: any) => {
      console.log(`Service task ${taskId} created for service ${serviceId} by agent ${agentId}`);
      
      // Get the service connection
      const service = this.services.getServiceById(serviceId);
      if (service && service.connectionId) {
        // Create a task message to send to the service
        const taskMessage = {
          id: taskId,
          type: 'service.task.execute',
          content: {
            ...taskData,
            functionName: taskData.functionName,
            params: taskData.params || {},
            metadata: {
              agentId: agentId,
              clientId: clientId,
              timestamp: new Date().toISOString()
            }
          }
        };
        
        // Send the task to the service
        this.sendAndWaitForResponse(service.connectionId, taskMessage)
          .then(response => {
            // Task completed by service
            this.serviceTasks.updateTaskStatus(taskId, 'completed', response);
            this.eventBus.emit('response.message', response);
          })
          .catch(error => {
            // Task failed
            console.error(`Error sending task to service: ${error.message}`);
            this.serviceTasks.updateTaskStatus(taskId, 'failed', { error: error.message });
          });
      } else {
        console.error(`Cannot send task ${taskId} to service ${serviceId}: Service not connected`);
        this.serviceTasks.updateTaskStatus(taskId, 'failed', { error: 'Service not connected' });
      }
    });
    
    // Listen for agent-to-agent request events
    this.eventBus.on('agent.request', (taskId: string, targetAgentId: string, requestingAgentId: string, taskMessage: any) => {
      console.log(`Agent ${requestingAgentId} requesting task ${taskId} from agent ${targetAgentId}`);
      
      // Get the connections needed
      const targetAgent = this.agents.getAgentById(targetAgentId);
      if (targetAgent && targetAgent.connectionId) {
        // Send the task to the target agent
        this.sendAndWaitForResponse(targetAgent.connectionId, taskMessage)
          .then(response => {
            // Task completed by target agent
            this.tasks.updateTaskStatus(taskId, 'completed', response);
            this.eventBus.emit('response.message', response);
          })
          .catch(error => {
            // Task failed
            console.error(`Error in agent-to-agent request: ${error.message}`);
            this.tasks.updateTaskStatus(taskId, 'failed', { error: error.message });
          });
      }
    });
    
    // Handle response messages
    this.eventBus.on('response.message', (message: any) => {
      if (message && message.requestId) {
        this.handleResponseMessage(message);
      }
    });
    
    // Handle task result forwarding to client
    this.eventBus.on('task.result', (clientId: string, taskId: string, content: any) => {
      if (clientId && this.clientServer.hasClientConnection(clientId)) {
        this.clientServer.forwardTaskResultToClient(clientId, taskId, content);
      }
    });
    
    this.eventBus.on('task.error', (clientId: string, message: any) => {
      if (clientId && this.clientServer.hasClientConnection(clientId)) {
        this.clientServer.forwardTaskErrorToClient(clientId, message);
      }
    });

    this.eventBus.on('task.notification', (clientId: string, content: any) => {
      if (clientId && this.clientServer.hasClientConnection(clientId)) {
        this.clientServer.forwardTaskNotificationToClient(clientId, content);
      }
    });

    this.eventBus.on('service.notification', (clientId: string, content: any) => {
      if (clientId && this.clientServer.hasClientConnection(clientId)) {
        this.clientServer.forwardServiceNotificationToClient(clientId, content);
      }
    });

    this.eventBus.on('mcp.task.execution', (clientId: string, content: any) => {
      if (clientId && this.clientServer.hasClientConnection(clientId)) {
        this.clientServer.forwardMCPTaskExecutionToClient(clientId, content);
      }
    });

    // Generic message forwarding to clients
    this.eventBus.on('message.forwardToClient', (message: any) => {
      // Determine the type of message to forward
      if (!message || !message.type || !message.clientId) {
        console.warn('Invalid message for forwarding to client:', message);
        return;
      }

      // Handle different message types with switch-case for better readability
      if (this.clientServer.hasClientConnection(message.clientId)) {
        switch (message.type) {
          case 'task.result':
            this.clientServer.forwardTaskResultToClient(message.clientId, message.taskId, message.content);
            break;
            
          case 'task.error':
            this.clientServer.forwardTaskErrorToClient(message.clientId, message);
            break;
            
          case 'task.notification':
            this.clientServer.forwardTaskNotificationToClient(message.clientId, message.content);
            break;
            
          case 'service.notification':
            this.clientServer.forwardServiceNotificationToClient(message.clientId, message.content);
            break;
            
          case 'mcp.task.execution':
            this.clientServer.forwardMCPTaskExecutionToClient(message.clientId, message.content);
            break;
            
          default:
            console.warn(`Unhandled client message forwarding type: ${message.type}`);
            break;
        }
      } else {
        console.log(`Client ${message.clientId} is not connected, cannot forward message of type ${message.type}`);
      }
    });

    // Handle client service list requests
    this.eventBus.on('client.service.list', (message: any, clientId: string, clientServer: any) => {
      const filters = message?.content?.filters || {};
      this.messageHandler.handleServiceListRequest(filters, message?.id);
    });

<<<<<<< HEAD
    // Handle MCP servers list requests
    this.eventBus.on('agent.status.update', (message: any, connectionId: string, agentServer: any) => {
=======
    // Handle agent list requests from agents
    this.eventBus.on('agent.list.request', (message: any, connectionId: string) => {
      try {
        const filters = message.content?.filters || {};
        
        // Get agent list from registry
        const agents = this.messageHandler.getAgentList(filters);
        
        // Send response
        this.agentServer.send(connectionId, {
          id: uuidv4(),
          type: 'agent.list.response',
          content: {
            agents: agents
          },
          requestId: message.id,
          timestamp: Date.now().toString()
        });
      } catch (error) {
        this.agentServer.sendError(connectionId, error instanceof Error ? error.message : String(error), message.id);
      }
    });
    
    // Handle agent status update requests
    this.eventBus.on('agent.status.update', (message: any, connectionId: string) => {
>>>>>>> 9d82cb36
      try {
        const agent = this.agents.getAgentByConnectionId(connectionId);
        if (!agent) {
          this.agentServer.sendError(connectionId, 'Agent not registered or unknown', message.id);
          return;
        }
        
        const { status, message: statusMessage } = message.content;
        if (!status) {
          this.agentServer.sendError(connectionId, 'Status is required for status update', message.id);
          return;
        }
        
        // Update agent status in the registry
        this.agents.updateAgentStatus(agent.id, status, {
          message: statusMessage,
          updatedAt: new Date().toISOString()
        });
        
        // Send success response directly
        this.agentServer.send(connectionId, {
          id: uuidv4(),
          type: 'agent.status.updated',
          content: {
            agentId: agent.id,
            status,
            message: `Agent status updated to ${status}`
          },
          requestId: message.id,
          timestamp: Date.now().toString()
        });
        
        // Emit an event about the status change
        this.eventBus.emit('agent.status.changed', agent.id, status, statusMessage);
        
        console.log(`Agent ${agent.name} (${agent.id}) status updated to ${status}`);
      } catch (error) {
        this.agentServer.sendError(connectionId, error instanceof Error ? error.message : String(error), message.id);
      }
    });

    // Handle client messages to agents
    this.eventBus.on('client.message.agent', async (message: any, targetAgentId: string, clientServer: any) => {
      try {
        // Extract the client ID from the message
        const clientId = message.content.sender.id;
        
        // Create a task for the agent
        const taskId = uuidv4();
        const conversationId = uuidv4(); // Generate a conversation ID if not provided
        
        const taskData = {
          taskType: 'conversation:message',
          conversationId,
          message: message.content.text,
          role: message.content.role || 'user',
          context: {
            messageHistory: [],
            metadata: {
              clientId: clientId,
              timestamp: message.timestamp || new Date().toISOString()
            }
          }
        };

        // Register task in task registry
        this.tasks.registerTask(taskId, {
          type: 'agent.task',
          name: 'Client Message',
          severity: 'normal',
          agentId: targetAgentId,
          clientId: clientId,
          status: 'pending' as TaskStatus,
          createdAt: new Date().toISOString(),
          taskData
        });

        // Emit task created event
        this.eventBus.emit('task.created', taskId, targetAgentId, clientId, taskData);

        // Send response back to the client
        clientServer.send(clientId, {
          id: uuidv4(),
          type: 'message.sent',
          content: {
            taskId,
            status: 'pending',
            target: {
              type: 'agent',
              id: targetAgentId
            }
          },
          requestId: message.id,
          timestamp: Date.now().toString()
        });
      } catch (error) {
        console.error('Error handling client message:', error);
        const clientId = message.content?.sender?.id;
        if (clientId) {
          clientServer.sendError(
            clientId, 
            'Error sending message to agent', 
            message.id, 
            error instanceof Error ? error.message : String(error)
          );
        }
      }
    });

    // Handle service notifications
    this.eventBus.on('service.notification.received', (message: any) => {
      if (message.content && message.content.metadata) {
        const { clientId, agentId } = message.content.metadata;
        
        // Forward to client if clientId is available
        if (clientId && this.clientServer.hasClientConnection(clientId)) {
          this.clientServer.forwardServiceNotificationToClient(clientId, message.content);
        }
        
        // Forward to agent if agentId is available
        if (agentId) {
          const agent = this.agents.getAgentById(agentId);
          
          if (agent && agent.connectionId) {
            try {
              this.agentServer.send(agent.connectionId, {
                id: uuidv4(),
                type: 'service.notification',
                content: message.content,
                timestamp: Date.now().toString()
              });
            } catch (error) {
              console.warn(`Error forwarding service notification to agent ${agentId}:`, error);
            }
          } else {
            console.warn(`Cannot forward service notification to agent ${agentId}: Agent not connected`);
          }
        }
      }
    });
    
    // Handle task notifications
    this.eventBus.on('task.notification.received', (message: any) => {
      // Extract clientId from metadata or look up in task registry
      let clientId = null;
      
      if (message.content && message.content.metadata && message.content.metadata.clientId) {
        // Get clientId directly from message metadata
        clientId = message.content.metadata.clientId;
      } else if (message.taskId) {
        // Look up task to find the clientId
        try {
          const task = this.tasks.getTask(message.taskId);
          if (task && task.clientId) {
            clientId = task.clientId;
          }
        } catch (error) {
          console.error(`Error looking up task for notification: ${error instanceof Error ? error.message : String(error)}`);
        }
      }
      
      // If we found a valid clientId, forward the notification
      if (clientId && typeof clientId === 'string' && this.clientServer.hasClientConnection(clientId)) {
        this.clientServer.forwardTaskNotificationToClient(clientId, message.content);
      } else {
        console.warn(`Cannot forward task notification: Invalid or disconnected clientId [${clientId}]`, message);
      }
    });
    
    // Handle service task results
    this.eventBus.on('service.task.result.received', (message: any, connectionId: string, serviceServer: any) => {
      try {
        // Process the task result
        console.log(`Processing service task result: ${JSON.stringify(message.content)}`);
        
        // Forward to any agents or clients that need this result
        const serviceTaskId = message.content?.taskId;
        if (serviceTaskId) {
          const serviceTask = this.serviceTasks.getTask(serviceTaskId);
          if (serviceTask && serviceTask.agentId) {
            // Forward to agent
            const agent = this.agents.getAgentById(serviceTask.agentId);
            if (agent && agent.connectionId) {
              this.agentServer.send(agent.connectionId, {
                id: uuidv4(),
                type: 'service.task.result',
                content: message.content,
                requestId: message.id
              });
            }
          }
        }
      } catch (error) {
        console.error('Error processing service task result:', error);
      }
    });

    // Handle service errors
    this.eventBus.on('service.error.received', (message: any, connectionId: string, serviceServer: any) => {
      try {
        // Log the error
        console.error('Service error received:', message.content);
        
        // Process the error if needed
        const serviceTaskId = message.content?.taskId;
        if (serviceTaskId) {
          const serviceTask = this.serviceTasks.getTask(serviceTaskId);
          if (serviceTask && serviceTask.agentId) {
            // Forward error to agent
            const agent = this.agents.getAgentById(serviceTask.agentId);
            if (agent && agent.connectionId) {
              this.agentServer.send(agent.connectionId, {
                id: uuidv4(),
                type: 'service.error',
                content: message.content,
                requestId: message.id
              });
            }
          }
        }
      } catch (error) {
        console.error('Error processing service error:', error);
      }
    });

    // Client registration handler
    this.eventBus.on('client.register', (message: any, clientId: string, clientServer: any) => {
      try {
        const content = message.content || {};
        
        // Update client in registry with provided information
        const client = this.clients.updateClient({
          id: clientId,
          name: content.name,
          metadata: content.metadata || {},
          status: 'online'
        });
        
        // Respond with success
        clientServer.send(clientId, {
          id: message.id || uuidv4(),
          type: 'client.register.response',
          content: {
            success: true,
            client: {
              id: client.id,
              name: client.name,
              status: client.status,
              registeredAt: client.registeredAt,
              lastActiveAt: client.lastActiveAt
            }
          }
        });
        
        // Emit event for any other components that need to know
        this.eventBus.emit('client.registered', client);
      } catch (error) {
        clientServer.sendError(clientId, 'Error registering client', message.id,
          error instanceof Error ? error.message : String(error));
      }
    });
    
    // Client list request handler
    this.eventBus.on('client.list.request', (message: any, clientId: string, clientServer: any) => {
      try {
        const content = message.content || {};
        const filters = content.filters || {};
        
        // Get client list from registry
        const clients = this.clients.getAllClients(filters);
        
        // Send response
        clientServer.send(clientId, {
          id: message.id || uuidv4(),
          type: 'client.list.response',
          content: {
            clients: clients
          }
        });
      } catch (error) {
        clientServer.sendError(clientId, 'Error getting client list', message.id,
          error instanceof Error ? error.message : String(error));
      }
    });
    
    // Client task creation request handler
    this.eventBus.on('client.task.create.request', (message: any, clientId: string, clientServer: any) => {
      try {
        // Process task creation through the message handler
        this.messageHandler.handleTaskCreation(message, clientId)
          .then((result: any) => {
            // Send initial task created message
            clientServer.send(clientId, {
              id: uuidv4(),
              type: 'task.created',
              content: result
            });
          })
          .catch((error: Error) => {
            clientServer.sendError(clientId, 'Error creating task', message.id, error.message);
          });
      } catch (error) {
        clientServer.sendError(clientId, 'Error creating task', message.id,
          error instanceof Error ? error.message : String(error));
      }
    });
    
    // Client task status request handler
    this.eventBus.on('client.task.status.request', (message: any, clientId: string, clientServer: any) => {
      try {
        const taskId = message.content?.taskId;
        
        if (!taskId) {
          return clientServer.sendError(clientId, 'Invalid request', message.id, 'Task ID is required');
        }
        
        // Get task from registry
        const task = this.tasks.getTask(taskId);
        
        if (!task) {
          return clientServer.sendError(clientId, 'Task not found', message.id, `Task ${taskId} not found`);
        }
        
        // Send task status
        clientServer.send(clientId, {
          id: message.id || uuidv4(),
          type: 'task.status',
          content: {
            taskId,
            status: task.status,
            agentId: task.agentId,
            createdAt: task.createdAt,
            updatedAt: task.updatedAt
          }
        });
      } catch (error) {
        clientServer.sendError(clientId, 'Error getting task status', message.id,
          error instanceof Error ? error.message : String(error));
      }
    });
    
    // Client agent list request handler
    this.eventBus.on('client.agent.list.request', (message: any, clientId: string, clientServer: any) => {
      try {
        const filters = message.content?.filters || {};
        
        // Get agent list from registry
        const agents = this.messageHandler.getAgentList(filters);
        
        // Send response
        clientServer.send(clientId, {
          id: message.id || uuidv4(),
          type: 'agent.list',
          content: {
            agents: agents
          }
        });
      } catch (error) {
        clientServer.sendError(clientId, 'Error getting agent list', message.id,
          error instanceof Error ? error.message : String(error));
      }
    });
    
    // Client direct message handler
    this.eventBus.on('client.direct.message', (message: any, clientId: string, clientServer: any) => {
      try {
        const targetType = message.content?.target?.type;
        const targetId = message.content?.target?.id;
        
        if (!targetType || !targetId) {
          return clientServer.sendError(clientId, 'Invalid target', message.id, 'Target type and ID are required');
        }
        
        // Enhance message with sender information
        const enhancedMessage = {
          ...message,
          content: {
            ...message.content,
            sender: {
              id: clientId,
              type: 'client'
            }
          }
        };
        
        // Handle different target types
        switch (targetType) {
          case 'agent':
            this.eventBus.emit('client.message.agent', enhancedMessage, targetId, (result: any) => {
              if (result.error) {
                clientServer.sendError(clientId, 'Error sending message to agent', message.id, result.error);
                return;
              }
              
              // Confirm message delivery
              clientServer.send(clientId, {
                id: message.id || uuidv4(),
                type: 'message.sent',
                content: {
                  target: {
                    type: targetType,
                    id: targetId
                  },
                  result: result
                }
              });
            });
            break;
            
          case 'client':
            this.eventBus.emit('client.message.client', enhancedMessage, targetId, (result: any) => {
              if (result.error) {
                clientServer.sendError(clientId, 'Error sending message to client', message.id, result.error);
                return;
              }
              
              // Confirm message delivery
              clientServer.send(clientId, {
                id: message.id || uuidv4(),
                type: 'message.sent',
                content: {
                  target: {
                    type: targetType,
                    id: targetId
                  }
                }
              });
            });
            break;
            
          default:
            clientServer.sendError(
              clientId,
              'Unsupported target type',
              message.id,
              `Target type '${targetType}' is not supported`
            );
            break;
        }
      } catch (error) {
        clientServer.sendError(clientId, 'Error processing direct message', message.id,
          error instanceof Error ? error.message : String(error));
      }
    });

    // Service event handlers
    this.eventBus.on('service.register', (message: any, connectionId: string, serviceServer: any) => {
      try {
        const content = message.content || {};
        
        if (!content.name) {
          return serviceServer.sendError(connectionId, 'Service name is required', message.id);
        }
        
        // Register the service
        const serviceId = content.id || uuidv4();
        const service = {
          id: serviceId,
          name: content.name,
          type: content.type || 'service',
          capabilities: content.capabilities || [],
          status: 'online' as ServiceStatus,
          connectionId, // Include the connectionId in the service object
          registeredAt: new Date().toISOString(),
          metadata: content.metadata || {}
        };
        
        // Register in registry - passing only the service object
        this.services.registerService(service);
        
        // Respond with confirmation
        serviceServer.send(connectionId, {
          id: uuidv4(),
          type: 'service.registered',
          content: {
            id: serviceId,
            name: service.name,
            status: service.status,
            message: 'Service successfully registered'
          },
          requestId: message.id
        });
        
        console.log(`Service ${service.name} (${serviceId}) registered successfully`);
      } catch (error) {
        serviceServer.sendError(
          connectionId, 
          'Error registering service', 
          message.id,
          error instanceof Error ? error.message : String(error)
        );
      }
    });
    
    this.eventBus.on('service.status.update', (message: any, connectionId: string, serviceServer: any) => {
      try {
        const content = message.content || {};
        const { status } = content;
        
        if (!status) {
          return serviceServer.sendError(connectionId, 'Status is required', message.id);
        }
        
        // Get service ID from connection
        const service = this.services.getServiceByConnectionId(connectionId);
        
        if (!service) {
          return serviceServer.sendError(connectionId, 'Service not found or not registered', message.id);
        }
        
        // Update service status
        this.services.updateServiceStatus(service.id, status, content);
        
        // Respond with confirmation
        serviceServer.send(connectionId, {
          id: uuidv4(),
          type: 'service.status.updated',
          content: {
            id: service.id,
            status,
            message: 'Service status updated successfully'
          },
          requestId: message.id
        });
        
        console.log(`Service ${service.name} (${service.id}) status updated to ${status}`);
      } catch (error) {
        serviceServer.sendError(
          connectionId, 
          'Error updating service status', 
          message.id,
          error instanceof Error ? error.message : String(error)
        );
      }
    });
    
    this.eventBus.on('service.task.notification', (message: any, connectionId: string, serviceServer: any) => {
      try {
        // Get service info
        const serviceId = this.services.getServiceByConnectionId(connectionId)?.id;
        
        if (!serviceId) {
          return serviceServer.sendError(connectionId, 'Service not registered or unknown', message.id);
        }
        
        const service = this.services.getServiceById(serviceId);
        
        if (!service) {
          return serviceServer.sendError(connectionId, 'Service not found', message.id);
        }
        
        // Enhance the notification with service information
        const enhancedNotification = {
          ...message,
          content: {
            ...message.content,
            serviceId: service.id,
            serviceName: service.name
          }
        };
        
        // Process the notification internally
        console.log(`Processing service notification from ${service.name} (${serviceId})`);
        
        // Forward the notification to clients if needed based on metadata
        if (enhancedNotification.content.metadata && enhancedNotification.content.metadata.clientId) {
          const { clientId } = enhancedNotification.content.metadata;
          if (clientId && this.clientServer.hasClientConnection(clientId)) {
            this.clientServer.forwardServiceNotificationToClient(clientId, enhancedNotification.content);
          }
        }
        
        // Send confirmation
        serviceServer.send(connectionId, {
          id: uuidv4(),
          type: 'notification.received',
          content: {
            message: 'Notification received',
            notificationId: message.id
          },
          requestId: message.id
        });
      } catch (error) {
        serviceServer.sendError(
          connectionId, 
          'Error processing notification', 
          message.id,
          error instanceof Error ? error.message : String(error)
        );
      }
    });
  }

  //OK
  /**
   * Start the orchestrator and all its servers
   */
  async start(): Promise<void> {
    try {
      console.log(`Starting Agent Swarm Protocol Orchestrator (${this.logLevel} mode)`);
      
      // Start the WebSocket servers
      await this.agentServer.start();
      console.log(`Agent server started on port ${this.port}`);
      
      await this.clientServer.start();
      console.log(`Client server started on port ${this.clientPort}`);
      
      await this.serviceServer.start();
      console.log(`Service server started on port ${this.servicePort}`);
      
      // Initialize components from config if available
      await this.initMCPServersFromConfig();
      await this.initAgentsFromConfig();
      await this.initServicesFromConfig();
      
      console.log('Orchestrator ready!');
    } catch (error) {
      console.error('Failed to start orchestrator:', error);
      throw error;
    }
  }

  //Ok
  /**
   * Initialize MCP servers from configuration
   */
  private async initMCPServersFromConfig(): Promise<void> {
    const mcpServers = this.configLoader.getMCPServers();
    
    if (mcpServers && mcpServers.length > 0) {
      for (const serverConfig of mcpServers) {
        try {
          // Include command and args from the config
          await this.mcpAdapter.registerMCPServer({
            id: serverConfig.id || uuidv4(),
            name: serverConfig.name,
            type: serverConfig.type || 'node',
            capabilities: serverConfig.capabilities || [],
            path: serverConfig.path,
            command: serverConfig.command,
            args: serverConfig.args,
            metadata: serverConfig.metadata || {}
          });
          
          console.log(`Registered MCP server: ${serverConfig.name}`);
        } catch (error) {
          console.error(`Failed to register MCP server ${serverConfig.name}:`, error);
        }
      }
    }
  }

  // Can skip this logic and rely on the Agent.register() method
  /**
   * Initialize agents from configuration
   */
  private async initAgentsFromConfig(): Promise<void> {
    const agentConfigs = this.configLoader.getAgentConfigurations();
    
    if (agentConfigs && Object.keys(agentConfigs).length > 0) {
      console.log(`Loaded ${Object.keys(agentConfigs).length} agent configurations`);
      
      for (const [agentName, config] of Object.entries(agentConfigs)) {
        // This just preloads the configurations, agents still need to connect
        this.agents.addAgentConfiguration(agentName, config);
      }
    }
  }

  // Can skip this logic and rely on the Service.register() method
  /**
   * Initialize services from configuration
   */
  private async initServicesFromConfig(): Promise<void> {
    const serviceConfigs = this.configLoader.getServiceConfigurations();
    
    if (serviceConfigs && Object.keys(serviceConfigs).length > 0) {
      console.log(`Loaded ${Object.keys(serviceConfigs).length} service configurations`);
      
      for (const [serviceName, config] of Object.entries(serviceConfigs)) {
        // This just preloads the configurations, services still need to connect
        this.services.setServiceConfiguration(serviceName, config);
      }
    }
  }

  //LOW LEVEL FUNCTION
  /**
   * Send a message to a WebSocket connection or to a connection ID and wait for a response
   * @param wsOrConnectionId - WebSocket object or connection ID
   * @param message - Message to send
   * @param options - Send options
   * @returns Promise resolving with the response
   */
  async sendAndWaitForResponse(
    wsOrConnectionId: WebSocketWithId | string, 
    message: any, 
    options: SendOptions = {}
  ): Promise<any> {
    const messageId = message.id || uuidv4();
    const timeout = options.timeout || 30000;
    
    // Ensure the message has an ID
    if (!message.id) {
      message.id = messageId;
    }
    
    // Create a promise that will be resolved with the response
    const responsePromise = new Promise((resolve, reject) => {
      // Set a timeout to reject the promise
      const timeoutId = setTimeout(() => {
        delete this.pendingResponses[messageId];
        reject(new Error(`Request timed out after ${timeout}ms`));
      }, timeout);
      
      // Store the pending response information
      this.pendingResponses[messageId] = {
        resolve,
        reject,
        timer: timeoutId
      };
    });
    
    // Determine if we need to get a WebSocket from a connection ID
    let ws: WebSocketWithId;
    
    if (typeof wsOrConnectionId === 'string') {
      // Get the WebSocket from the connection ID
      const connection = this.agents.getConnection(wsOrConnectionId);
      
      if (!connection) {
        delete this.pendingResponses[messageId];
        throw new Error(`Connection with ID ${wsOrConnectionId} not found`);
      }
      
      ws = connection as WebSocketWithId;
    } else {
      // Use the provided WebSocket
      ws = wsOrConnectionId;
    }
    
    // Add timestamp to the message if not already present
    if (!message.timestamp) {
      message.timestamp = Date.now().toString();
    }
    
    // Send the message to the client
    ws.send(JSON.stringify(message));
    
    // Wait for the response
    return responsePromise;
  }

  // This should be removed and replaced with specific handlers for each message type
  /**
   * Handle response messages for outstanding requests
   */
  private handleResponseMessage(message: any): void {
    const requestId = message.requestId;
    
    if (requestId && this.pendingResponses[requestId]) {
      const { resolve, timer } = this.pendingResponses[requestId];
      
      // Clear the timeout and delete the pending response
      clearTimeout(timer);
      delete this.pendingResponses[requestId];
      
      // Resolve the promise with the response message
      resolve(message);
    }
  }

  /**
   * Stop the orchestrator and all its servers
   */
  async stop(): Promise<void> {
    try {
      console.log('Stopping Orchestrator...');
      
      // Close all pending responses
      for (const [messageId, pendingResponse] of Object.entries(this.pendingResponses)) {
        clearTimeout(pendingResponse.timer);
        pendingResponse.reject(new Error('Orchestrator is shutting down'));
        delete this.pendingResponses[messageId];
      }
      
      // Stop all servers
      await this.agentServer.stop();
      await this.clientServer.stop();
      await this.serviceServer.stop();
      
      console.log('Orchestrator stopped.');
    } catch (error) {
      console.error('Error stopping orchestrator:', error);
      throw error;
    }
  }
}

// Create and export singleton orchestrator instance
const orchestrator = new Orchestrator();

if (require.main === module) {
  orchestrator.start()
    .catch(error => {
      console.error('Failed to start orchestrator:', error);
      process.exit(1);
    });
  
  // Handle graceful shutdown
  process.on('SIGINT', async () => {
    console.log('Received SIGINT, shutting down gracefully');
    try {
      await orchestrator.stop();
      process.exit(0);
    } catch (error) {
      console.error('Error during shutdown:', error);
      process.exit(1);
    }
  });
  
  process.on('SIGTERM', async () => {
    console.log('Received SIGTERM, shutting down gracefully');
    try {
      await orchestrator.stop();
      process.exit(0);
    } catch (error) {
      console.error('Error during shutdown:', error);
      process.exit(1);
    }
  });
}


export default orchestrator;
export { Orchestrator }; <|MERGE_RESOLUTION|>--- conflicted
+++ resolved
@@ -469,22 +469,17 @@
       }
     });
     
-<<<<<<< HEAD
-=======
-    // Agent list request
-    this.eventBus.on('agent.list.request', (message: any, connectionId: string) => {
+    // Temp
+    this.eventBus.on('agent.list.result', (message: any, connectionId: string) => {
       try {
         const filters = message.content?.filters || {};
-        
-        // Get agent list from registry
-        const agents = this.messageHandler.getAgentList(filters);
-        
+
         // Send response
         this.agentServer.send(connectionId, {
           id: uuidv4(),
           type: 'agent.list.response',
           content: {
-            agents: agents
+            agents: message
           },
           requestId: message.id,
           timestamp: Date.now().toString()
@@ -494,7 +489,6 @@
       }
     });
     
->>>>>>> 9d82cb36
     // Service list request
     this.eventBus.on('service.list', (message: any, connectionId: string) => {
       try {
@@ -519,19 +513,19 @@
     });
     
     // Service task execution
-<<<<<<< HEAD
     this.eventBus.on('service.task.execute', (message: any, connectionId: string, serviceServer: any) => {
       this.messageHandler.handleServiceTaskExecuteEvent(message, connectionId, message?.id);
-=======
-    this.eventBus.on('service.task.execute', async (message: any, connectionId: string) => {
-      try {
-        const result = await this.messageHandler.handleServiceTaskExecuteRequest(message, connectionId);
+    });
+
+    //Temp
+    this.eventBus.on('service.task.execute.result', async (message: any, connectionId: string) => {
+      try {
         
         // Instead of using a callback, send response directly through the serviceServer
         this.agentServer.send(connectionId, {
           id: uuidv4(),
           type: 'service.task.result',
-          content: result,
+          content: message,
           requestId: message.id,
           timestamp: Date.now().toString()
         });
@@ -543,7 +537,6 @@
           message.id
         );
       }
->>>>>>> 9d82cb36
     });
     
     // Task result
@@ -1057,36 +1050,8 @@
       this.messageHandler.handleServiceListRequest(filters, message?.id);
     });
 
-<<<<<<< HEAD
     // Handle MCP servers list requests
     this.eventBus.on('agent.status.update', (message: any, connectionId: string, agentServer: any) => {
-=======
-    // Handle agent list requests from agents
-    this.eventBus.on('agent.list.request', (message: any, connectionId: string) => {
-      try {
-        const filters = message.content?.filters || {};
-        
-        // Get agent list from registry
-        const agents = this.messageHandler.getAgentList(filters);
-        
-        // Send response
-        this.agentServer.send(connectionId, {
-          id: uuidv4(),
-          type: 'agent.list.response',
-          content: {
-            agents: agents
-          },
-          requestId: message.id,
-          timestamp: Date.now().toString()
-        });
-      } catch (error) {
-        this.agentServer.sendError(connectionId, error instanceof Error ? error.message : String(error), message.id);
-      }
-    });
-    
-    // Handle agent status update requests
-    this.eventBus.on('agent.status.update', (message: any, connectionId: string) => {
->>>>>>> 9d82cb36
       try {
         const agent = this.agents.getAgentByConnectionId(connectionId);
         if (!agent) {
@@ -1890,37 +1855,6 @@
 // Create and export singleton orchestrator instance
 const orchestrator = new Orchestrator();
 
-if (require.main === module) {
-  orchestrator.start()
-    .catch(error => {
-      console.error('Failed to start orchestrator:', error);
-      process.exit(1);
-    });
-  
-  // Handle graceful shutdown
-  process.on('SIGINT', async () => {
-    console.log('Received SIGINT, shutting down gracefully');
-    try {
-      await orchestrator.stop();
-      process.exit(0);
-    } catch (error) {
-      console.error('Error during shutdown:', error);
-      process.exit(1);
-    }
-  });
-  
-  process.on('SIGTERM', async () => {
-    console.log('Received SIGTERM, shutting down gracefully');
-    try {
-      await orchestrator.stop();
-      process.exit(0);
-    } catch (error) {
-      console.error('Error during shutdown:', error);
-      process.exit(1);
-    }
-  });
-}
-
 
 export default orchestrator;
 export { Orchestrator }; 