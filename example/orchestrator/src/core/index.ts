--- conflicted
+++ resolved
@@ -555,13 +555,8 @@
     ////////--------------------Check Start --------------------
 
     
-<<<<<<< HEAD
     // MCP servers list
     this.eventBus.on('mcp.servers.list', (message: any, connectionId: string) => {
-=======
-     // MCP servers list
-     this.eventBus.on('mcp.servers.list', (message: any, connectionId: string, agentServer: AgentServer) => {
->>>>>>> 056b994c
       try {
         const response = this.messageHandler.handleMessage(message, connectionId);
         
@@ -621,13 +616,8 @@
       });
     });
     
-<<<<<<< HEAD
     // Backward compatibility: MCP servers list request (UPDATED to direct response pattern)
     this.eventBus.on('mcp.servers.list.request', (message: any, connectionId: string) => {
-=======
-    // Backward compatibility: MCP servers list request
-    this.eventBus.on('mcp.servers.list.request', (message: any, connectionId: string, serverObj: any) => {
->>>>>>> 056b994c
       try {
         const filters = message.content?.filters || {};
         
@@ -653,13 +643,8 @@
       }
     });
     
-<<<<<<< HEAD
     // Backward compatibility: MCP tools list request (UPDATED to direct response pattern)
     this.eventBus.on('mcp.tools.list.request', (message: any, connectionId: string) => {
-=======
-    // Backward compatibility: MCP tools list request
-    this.eventBus.on('mcp.tools.list.request', (message: any, connectionId: string, serverObj: any) => {
->>>>>>> 056b994c
       try {
         const serverId = message.content?.serverId;
         
@@ -691,13 +676,8 @@
       }
     });
     
-<<<<<<< HEAD
     // Backward compatibility: MCP tool execute request (UPDATED to direct response pattern)
     this.eventBus.on('mcp.tool.execute.request', async (message: any, connectionId: string) => {
-=======
-    // Backward compatibility: MCP tool execute request
-    this.eventBus.on('mcp.tool.execute.request', async (message: any, connectionId: string, serverObj: any) => {
->>>>>>> 056b994c
       try {
         const params = message.content || {};
         const { serverId, toolName, parameters } = params;
